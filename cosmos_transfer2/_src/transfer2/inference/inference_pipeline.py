--- conflicted
+++ resolved
@@ -497,40 +497,6 @@
                     # For subsequent chunks, only append the non-overlapping frames
                     all_chunks.append(video_cat[:, :, num_conditional_frames:, :, :].cpu())
 
-                # For next chunk, use last conditional_frames as input
-                if chunk_id < num_chunks - 1:  # Don't need to prepare next input for last chunk
-                    last_frames = video[:, :, -num_conditional_frames:, :, :]  # (1, C, num_conditional_frames, H, W)
-                    # Convert to uint8 [0, 255]
-                    last_frames_uint8 = normalized_float_to_uint8(last_frames)
-                    # Create blank frames for the rest
-                    blank_frames = torch.zeros(
-                        (
-                            1,
-                            3,
-                            num_video_frames_per_chunk - num_conditional_frames,
-                            video.shape[-2],
-                            video.shape[-1],
-                        ),
-                        dtype=torch.uint8,
-                        device=video.device,
-                    )
-                    prev_output = torch.cat([last_frames_uint8, blank_frames], dim=2)
-                end_time = time.perf_counter()
-                time_per_chunk.append(end_time - start_time)
-
-        with _maybe_get_timer(self.benchmark_timer, "postprocessing"):
-            # Concatenate all chunks along time
-            full_video = torch.cat(all_chunks, dim=2)  # (1, C, T, H, W)
-            # Keep only the original number of frames
-            full_video = full_video[:, :, :num_total_frames, :, :]
-
-<<<<<<< HEAD
-            if chunk_id == 0:
-                all_chunks.append(video_cat.cpu())
-            else:
-                # For subsequent chunks, only append the non-overlapping frames
-                all_chunks.append(video_cat[:, :, num_conditional_frames:, :, :].cpu())
-
             # For next chunk, use last conditional_frames as input
             if chunk_id < num_chunks - 1:  # Don't need to prepare next input for last chunk
                 last_frames = video[:, :, video.shape[2] - num_conditional_frames:, :, :]  # (1, C, num_conditional_frames, H, W)
@@ -552,27 +518,13 @@
             end_time = time.perf_counter()
             time_per_chunk.append(end_time - start_time)
 
-        # Concatenate all chunks along time
-        full_video = torch.cat(all_chunks, dim=2)  # (1, C, T, H, W)
-        # Keep only the original number of frames
-        full_video = full_video[:, :, :num_total_frames, :, :]
-
-        # Concatenate all control chunks and trim to original frames
-        for key in hint_key:
-            if all_control_chunks[key]:
-                control_video_dict[key] = torch.cat(all_control_chunks[key], dim=2)  # (1, C, T, H, W)
-                # Keep only the original number of frames
-                control_video_dict[key] = control_video_dict[key][:, :, :num_total_frames, :, :]
-
-        if keep_input_resolution:
-            # reshape output video to match the input video resolution
-            full_video = reshape_output_video_to_input_resolution(
-                full_video, hint_key, show_control_condition, show_input, original_hw
-            )
-            # Also resize control videos to match input resolution
-=======
+        with _maybe_get_timer(self.benchmark_timer, "postprocessing"):
+            # Concatenate all chunks along time
+            full_video = torch.cat(all_chunks, dim=2)  # (1, C, T, H, W)
+            # Keep only the original number of frames
+            full_video = full_video[:, :, :num_total_frames, :, :]
+
             # Concatenate all control chunks and trim to original frames
->>>>>>> bfb65fe0
             for key in hint_key:
                 if all_control_chunks[key]:
                     control_video_dict[key] = torch.cat(all_control_chunks[key], dim=2)  # (1, C, T, H, W)
