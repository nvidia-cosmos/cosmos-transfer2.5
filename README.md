--- conflicted
+++ resolved
@@ -11,20 +11,14 @@
 Cosmos World Foundation Models come in three model types which can all be customized in post-training: [cosmos-predict](https://github.com/nvidia-cosmos/cosmos-predict2.5), [cosmos-transfer](https://github.com/nvidia-cosmos/cosmos-transfer2.5), and [cosmos-reason](https://github.com/nvidia-cosmos/cosmos-reason1).
 
 ## News
-<<<<<<< HEAD
-* [Nov 5, 2025] As part of the Cosmos family, we released the recipe, a reference diffusion model and a tokenizer for [synthetic LiDAR point cloud generation](https://github.com/nv-tlabs/Cosmos-Drive-Dreams/tree/main/cosmos-transfer-lidargen) from RGB image!
+* [November 7, 2025] We added autoregressive sliding window generation mode for generating longer videos. We also added a new multiview cross-attention module, upgraded dependencies to improve support for Blackwell, and updated inference examples and documentation.
 
-* [October 28, 2025] We added the autogenerate of spatiotemporal masking for control inputs when prompt is given, added cosmos-oss, new pyrefly annotations, introduced multi-storage backend in easyio, reorganized internal packages, and boosted Transfer2 speed with Torch Compile tokenizer optimizations.
-  
-=======
-
-* [November 7, 2025] We added autoregressive sliding window generation mode for generating longer videos. We also added a new multiview cross-attention module, upgraded dependencies to improve support for Blackwell, and updated inference examples and documentation.
+* [November 6, 2025] As part of the Cosmos family, we released the recipe, a reference diffusion model and a tokenizer for [synthetic LiDAR point cloud generation](https://github.com/nv-tlabs/Cosmos-Drive-Dreams/tree/main/cosmos-transfer-lidargen) from RGB image!
 
 * [October 28, 2025] We added [Cosmos Cookbook](https://github.com/nvidia-cosmos/cosmos-cookbook), a collection of step-by-step recipes and post-training scripts to quickly build, customize, and deploy NVIDIA’s Cosmos world foundation models for robotics and autonomous systems.
 
 * [October 28, 2025] We added the autogeneration of spatiotemporal masking for control inputs when prompt is given, added cosmos-oss, new pyrefly annotations, introduced multi-storage backend in easyio, reorganized internal packages, and boosted Transfer2 speed with Torch Compile tokenizer optimizations.
 
->>>>>>> 986f7873
 * [October 21, 2025] We added on-the-fly computation support for depth and segmentation, and fixed multicontrol experiments in [inference](docs/inference.md). Also, updated Docker base image version, and Gradio related documentation.
 
 * [October 13, 2025] Updated Transfer2.5 Auto Multiview [post-training datasets](https://github.com/nvidia-cosmos/cosmos-transfer2.5/blob/main/docs/post-training_auto_multiview.md), and setup dependencies to support NVIDIA Blackwell.
